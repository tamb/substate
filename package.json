{
  "name": "substate",
<<<<<<< HEAD
  "version": "2.2.3",
=======
  "version": "2.3.6",
>>>>>>> 042e1ca6
  "description": "manage your nested state",
  "main": "index.js",
  "scripts": {
    "test": "echo \"Error: no test specified\" && exit 1",
    "build": "webpack"
  },
  "repository": {
    "type": "git",
    "url": "git+https://github.com/TomSaporito/substate.git"
  },
  "keywords": [],
  "author": "Tamb (Tom Saporito) <t.saporito@gmail.com>",
  "license": "MIT",
  "devDependencies": {
    "babel-core": "^6.24.1",
    "babel-loader": "^7.0.0",
    "babel-preset-es2015": "^6.24.1",
    "webpack": "^3.10.0"
  },
  "dependencies": {
    "object-bystring": "^2.1.2"
  },
  "files": [
    "LICENSE",
    "README.md",
    "index.js",
    "index.dev.js"
  ]
}<|MERGE_RESOLUTION|>--- conflicted
+++ resolved
@@ -1,10 +1,6 @@
 {
   "name": "substate",
-<<<<<<< HEAD
-  "version": "2.2.3",
-=======
   "version": "2.3.6",
->>>>>>> 042e1ca6
   "description": "manage your nested state",
   "main": "index.js",
   "scripts": {
