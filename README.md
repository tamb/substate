# SubState

## The Problem
State management with Redux is really nice.  It's also nice with Vuex.  But it's lacking in filtering.  When using a Pub/Sub you can filter by "topic" or by "content" but you can easily lose track of events being fired.  Well it's hybrid time!

## Purpose
* To manage state with a simple PubSub pattern
* To use the simplicity of Flux
* For State to return the whole state or just a chunk of state (just what you need).  
* Message filtering can be applied _without_ a `switch` statement (you create your own event `$type`)
* To allow for manipulation of deeply nested state properties through use of strings `{'my[index]deeply.nests.state': 'new value'}` (we're sending this to SubState to _not mutate_ the state, but make a new copy (Flux-y)!
* Maintain a small size.  Currently it's 6kb minified and 2kb gzipped!

## For v3 docs ()[see here]

## _note:_ anything marked _| no docs |_ means I haven't documented it yet.

## Contents
1. [How it Works](#how-it-works)
    * [Diagram](#diagram)
    * [The Steps](#the-steps)
    
2. [Demos](#demos)
3. [Installation](#installation)
4. [Instantiation](#instantiation)
5. [Options](#options)
6. [State Methods](#state-methods)
7. [Event Methods](#event-methods)
8. [State Events](#state-events)  
9. [Custom Events](#custom-events)
10. [Updates to Come](#updates-to-come)
11. [Pull Requests](#pull-requests)

## How it Works
### Diagram
![](Substate.png?raw=true)

### The Steps
1. (if using modules) `import { myInstance } from 'myFile'`
2. Components will register one or more methods to rerender themselves using your instance (see [instantiation](#instantiation))  using `myInstance.$on('STATE_UPDATED', rerender)` per method
3. Components take UI event ("click", "focus", etc) and pass it off to a Handler/Reducer
4. The Handler/Reducer figures out what should change in the state (it does not update the state directly).  It also figures out if/what `$type` should be sent to the Pub/Sub module
5. The Handler/Reducer will then `$emit` `UPDATE_STATE` or `UPDATE_CHUNK` to the Pub/Sub module
6. The Pub/Sub module will create a _new_ state and will `$emit` `STATE_UPDATED` or `CHUNK_UPDATED` or the specified `$type` to the Components.
7. The Components will digest the new State using the method(s) registered in step 2


 


## Demos
* [Download and run this:](https://github.com/TomSaporito/substate-demo)
`npm install`
`webpack`
open `index.html`
* [Demo showing State object changing.](//jsfiddle.net/TomSaporito/s3oykwoe/embedded/result/)  The module can be observed in the console
* [Demo with React and VanillaJS](https://next.plnkr.co/plunks/nR9n5efElxC4avt2)

* _new demos forth-coming with React, Vanilla JS, jQuery_



## Installation
* `npm install substate --save`
* copy and paste from `index.js` into a `<script>` or external js file

## Instantiation 
SubState is a class so you call it like so

_myFile.js_

`import SubState from 'substate';`

Then you instantiate it as such

`export let myInstance = new SubState({options});`

## Options
Substate accepts an options object as an optional parameter.
These are the possible options

| Option        | Desc                                                  | Default             |
| ------------- |-------------------------------------------------------| -------------------:|
| name          | name of the instance                                  | 'SubStateInstance'  |
| currentState  | index of state to start on                            |   0                 |
| stateStorage  | array of all the states                               |    [ ]              |
| saveOnChange  | save state to localStorage on change                  | null                |
| pullFromLocal | pull currentState from localStorage on initialization | null                |
| state         | object containing the initial state                   | null                |
                                                                                     

## State Methods
* `@param`    optional method parameter
* `@param*`   required method parameter

| Method           | Desc                                                                      | Returns              |
| ---------------- |---------------------------------------------------------------------------| --------------------:|
| getState         | get a state `@param*` - index of state needed                             | state                |
| getcurrentState  | get the current state                                                     | current state object |
| getProp          | get a prop from current state `@param*` - string path to prop             | property you request |
| changeState      | change the version of the state `@param*` - `{requestedState: index of state, action: (optional name of event to emit)}`| emits `action` parameter event or 'STATE_CHANGED' event with the new current state    |
| saveState        | save stateStorage array to localStorage.  Will use instance param of name | emits 'STATE_SAVED'  |
| removeSavedState | removed state from LocalStorage                                           |emits 'STATE_REMOVED_SAVED_STATE'|
| resetState       | resets the `stateStorage` array to an empty array                         |emits 'STATE_RESET'   |

## Event Methods
* `@param` optional method parameter
* `@param*` required method parameter
* `@param[num]` order of method parameter

| Method        | Desc                                                                                                                  
| ------------- |---------------------------------------------------------------------------------------------------------------------
| on            | `@param1*` STRING of event name to listen to. `@param2*` FUNC handler to execute when this event you listen to happens
| off           | `@param1*` STRING of event name to remove handler from.` @param2*` FUNC to remove from the execution queue             
| emit          | `@param1*` STRING event name  `@param2` object of data to pass into your handler event from 'on' method                          


## State Events
| Event        | Desc                                                   | Returns             |
| ------------- |-------------------------------------------------------| -------------------:|
| 'UPDATE_STATE'|   updates the entire state with the object passed in  | updated state       |
|'UPDATE_CHUNK' |   updates part of a state, this does not iterate over the entire state object| the data passed in|
|'CHANGE_STATE' |  fires changeState method above requires same `@param`s|emits 'STATE_CHANGED'|

## Custom Events  
_note: the object of data that is passed, cannot have a key called '$type'_

| Method   | Event                         |  Custom Event                                     | Next                |
| -------- |-------------------------------| --------------------------------------------------|--------------------:|
|  emit    | 'UPDATE_CHUNK' _or_ 'UPDATE_STATE' | `@param2` is an object:   `{$type: 'MY_CUSTOM_EVENT'}` | Will update/change state. The `$type` property will then be emitted so you can listen to it like `SubStateInstance.on('MY_CUSTOM_EVENT', func)`|

### To clear this ^ up :
Basically to utilitze a custom event, you still need to use `UPDATE_STATE`/`UPDATE_CHUNK` but the data object needs a `$type` with an event name you want the State to emit _when updated_

## Updates to come
<<<<<<< HEAD
Nothin' here, buddy.

## Pull Requests
1. Make sure you add/update Jest tests
2. Make sure that you submit an issue first
3. Create a branch (obviously)
4. The PR Title format should go `[issue #] - [short descr]` 
5. I will very carefully review all PRs, so this may take some time
=======
* Stripping `$`from all class methods
* Creating an easier local storage feature, which will allow for certain state fields to be omitted from local storage
* Additional option to omit certain fields from local storage
* Better documentation on how to deal with very large data in state
* Jest tests as part of the library
* better dev instructions and console warnings/errors
>>>>>>> be40e761
<|MERGE_RESOLUTION|>--- conflicted
+++ resolved
@@ -133,20 +133,16 @@
 Basically to utilitze a custom event, you still need to use `UPDATE_STATE`/`UPDATE_CHUNK` but the data object needs a `$type` with an event name you want the State to emit _when updated_
 
 ## Updates to come
-<<<<<<< HEAD
-Nothin' here, buddy.
+* Stripping `$`from all class methods
+* Creating an easier local storage feature, which will allow for certain state fields to be omitted from local storage
+* Additional option to omit certain fields from local storage
+* Better documentation on how to deal with very large data in state
+* Jest tests as part of the library
+* better dev instructions and console warnings/errors
 
 ## Pull Requests
 1. Make sure you add/update Jest tests
 2. Make sure that you submit an issue first
 3. Create a branch (obviously)
 4. The PR Title format should go `[issue #] - [short descr]` 
-5. I will very carefully review all PRs, so this may take some time
-=======
-* Stripping `$`from all class methods
-* Creating an easier local storage feature, which will allow for certain state fields to be omitted from local storage
-* Additional option to omit certain fields from local storage
-* Better documentation on how to deal with very large data in state
-* Jest tests as part of the library
-* better dev instructions and console warnings/errors
->>>>>>> be40e761
+5. I will very carefully review all PRs, so this may take some time